--- conflicted
+++ resolved
@@ -20,9 +20,9 @@
 import os
 import time
 import wave
+from typing import Optional, Union
 
 import aiohttp
-
 from livekit.agents import (
     APIConnectOptions,
     APIStatusError,
@@ -44,15 +44,9 @@
         self,
         *,
         language: ClovaSttLanguages | str = "en-US",
-<<<<<<< HEAD
-        secret: str | None = None,
-        invoke_url: str | None = None,
-        http_session: aiohttp.ClientSession | None = None,
-=======
         secret: Optional[str] = None,
         invoke_url: Optional[str] = None,
         http_session: Optional[aiohttp.ClientSession] = None,
->>>>>>> 6015e111
         threshold: float = 0.5,
     ):
         """
@@ -94,7 +88,7 @@
         self,
         buffer: AudioBuffer,
         *,
-        language: ClovaSttLanguages | str | None,
+        language: Union[ClovaSttLanguages, str, None],
         conn_options: APIConnectOptions,
     ) -> stt.SpeechEvent:
         try:
